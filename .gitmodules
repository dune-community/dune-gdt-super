[submodule "dune-common"]
	path = dune-common
	url = http://gitlab.dune-project.org/rene.milk/dune-common.git
        ignore = dirty
[submodule "dune-grid"]
	path = dune-grid
	url = https://gitlab.dune-project.org/rene.milk/dune-grid.git
        ignore = dirty
[submodule "dune-geometry"]
	path = dune-geometry
	url = http://gitlab.dune-project.org/core/dune-geometry.git
        ignore = dirty
[submodule "dune-fem"]
	path = dune-fem
<<<<<<< HEAD
	url = https://gitlab.dune-project.org/rene.milk/dune-fem.git
=======
	url = https://gitlab.dune-project.org/dune-fem/dune-fem.git
>>>>>>> a6e58a90
        ignore = dirty
[submodule "local/bin"]
	path = local/bin
	url = https://github.com/dune-community/local-bin.git
        ignore = untracked
[submodule "dune-localfunctions"]
	path = dune-localfunctions
	url = http://gitlab.dune-project.org/core/dune-localfunctions.git
        ignore = dirty
[submodule "dune-gdt"]
	path = dune-gdt
	url = https://github.com/dune-community/dune-gdt.git
[submodule "dune-istl"]
	path = dune-istl
	url = http://gitlab.dune-project.org/core/dune-istl.git
[submodule "dune-pdelab"]
	path = dune-pdelab
	url = https://gitlab.dune-project.org/pdelab/dune-pdelab.git
[submodule "dune-typetree"]
	path = dune-typetree
	url = http://gitlab.dune-project.org/pdelab/dune-typetree.git
[submodule "configs"]
	path = config.opts
	url = https://github.com/dune-community/config.opts.git
[submodule "scripts"]
	path = scripts
	url = https://github.com/wwu-numerik/scripts.git
[submodule "dune-python"]
	path = dune-python
	url = https://gitlab.dune-project.org/quality/dune-python.git
[submodule "dune-testtools"]
	path = dune-testtools
	url = https://gitlab.dune-project.org/quality/dune-testtools.git
[submodule "dune-xt-common"]
	path = dune-xt-common
	url = https://github.com/dune-community/dune-xt-common.git
[submodule "dune-xt-la"]
	path = dune-xt-la
	url = https://github.com/dune-community/dune-xt-la.git
[submodule "dune-xt-grid"]
	path = dune-xt-grid
	url = https://github.com/dune-community/dune-xt-grid.git
[submodule "dune-xt-functions"]
	path = dune-xt-functions
	url = https://github.com/dune-community/dune-xt-functions.git<|MERGE_RESOLUTION|>--- conflicted
+++ resolved
@@ -12,11 +12,7 @@
         ignore = dirty
 [submodule "dune-fem"]
 	path = dune-fem
-<<<<<<< HEAD
-	url = https://gitlab.dune-project.org/rene.milk/dune-fem.git
-=======
 	url = https://gitlab.dune-project.org/dune-fem/dune-fem.git
->>>>>>> a6e58a90
         ignore = dirty
 [submodule "local/bin"]
 	path = local/bin
