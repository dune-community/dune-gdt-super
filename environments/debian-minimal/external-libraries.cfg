# available constants:
# CC, CXX, F77, CXXFLAGS, BASEDIR, SRCDIR
# all commands are executed in $SRCDIR/$NAME

[alberta]
src=https://gitlab.mathematik.uni-stuttgart.de/ians-nmh/alberta/alberta3/uploads/737e45c9c78f4c5b939da0a791059ea6/alberta-3.0.3.tar.gz
build='sed -i 's;info = 2;// info = 2;g' alberta/src/Common/check.c'
      'sed -i 's;WARNING;// WARNING;g' alberta/src/3d/macro_3d.c'
      './configure --prefix=$INSTALL_PREFIX --disable-fem-toolbox CC=$CC F77=$F77 CXX=$CXX CXXFLAGS="-DNDEBUG -std=c++11 -O2 -w -fPIC"'
      'make -j8'
      'make install'

[eigen]
src=https://gitlab.com/libeigen/eigen/-/archive/3.4.0/eigen-3.4.0.tar.gz
build='test -d build || mkdir build'
      'rm -rf build/*'
      'cd build && cmake .. -Wno-dev -DCMAKE_INSTALL_PREFIX=$INSTALL_PREFIX -DCMAKE_CXX_COMPILER=$CXX -DCMAKE_BUILD_TYPE=RELEASE'
      'cd build && make -j8'
      'cd build && make install'

[spe10model1]
only_build=True
build='test -d $BASEDIR/local/src/spe10/model1 || mkdir -p $BASEDIR/local/src/spe10/model1'
      'cd $BASEDIR/local/src/spe10/model1 && [ ! -e perm_case1.zip ] && wget -nc https://dune-community.github.io/files/software/perm_case1.zip ; unzip -o perm_case1.zip'

[silence_dune_alugrid]
only_build=True
build='sed -i 's;std::cout <<;// std::cout <<;g' $BASEDIR/dune-alugrid/dune/alugrid/common/defaultindexsets.hh'
      'sed -i 's/const bool verbose = verb && this->comm().rank() == 0;/const bool verbose = false;\/\/verb && this->comm().rank() == 0;/g' $BASEDIR/dune-alugrid/dune/alugrid/3d/alugrid.hh'
      'sed -i 's;msg {{.*}};msg;g' $BASEDIR/dune-alugrid/dune/alugrid/impl/serial/walk.h'
      'sed -i 's|std::cerr << "WARNING (ignored): Could not open file|// std::cerr << "WARNING (ignored): Could not open file|g' $BASEDIR/dune-alugrid/dune/alugrid/impl/parallel/gitter_pll_sti.cc'
      'sed -i 's|std::cerr << _ldbUnder|// std::cerr << _ldbUnder|g' $BASEDIR/dune-alugrid/dune/alugrid/impl/parallel/gitter_pll_sti.cc'
      'sed -i 's|std::cout << dgfstream.str() << std::endl;|//std::cout << dgfstream.str() << std::endl;|' $BASEDIR/dune-alugrid/dune/alugrid/common/structuredgridfactory.hh'

[silence_dune_grid_glue]
only_build=True
build='[ -e $BASEDIR/dune-grid-glue ] && sed -i 's|#warning add list of neighbors ...|//#warning add list of neighbors ...|' $BASEDIR/dune-grid-glue/dune/grid-glue/adapter/gridglue.cc'
      '[ -e $BASEDIR/dune-grid-glue ] && sed -i 's|#warning only handle the newest intersections / merger info|//#warning only handle the newest intersections / merger info|' $BASEDIR/dune-grid-glue/dune/grid-glue/adapter/gridglue.cc'
      '[ -e $BASEDIR/dune-grid-glue ] && sed -i 's|std::cout << "GridGlue: Constructor succeeded!" << std::endl;|//std::cout << "GridGlue: Constructor succeeded!" << std::endl;|' $BASEDIR/dune-grid-glue/dune/grid-glue/adapter/gridglue.cc'
      '[ -e $BASEDIR/dune-grid-glue ] && sed -i 's|std::cout << ">>>> rank " << myrank << " coords: "|//std::cout << ">>>> rank " << myrank << " coords: "|' $BASEDIR/dune-grid-glue/dune/grid-glue/adapter/gridglue.cc'
      '[ -e $BASEDIR/dune-grid-glue ] && sed -i 's|<< patch0coords.size() << " and " << patch1coords.size() << std::endl;|//<< patch0coords.size() << " and " << patch1coords.size() << std::endl;|' $BASEDIR/dune-grid-glue/dune/grid-glue/adapter/gridglue.cc'
      '[ -e $BASEDIR/dune-grid-glue ] && sed -i 's|std::cout << ">>>> rank " << myrank << " entities: "|//std::cout << ">>>> rank " << myrank << " entities: "|' $BASEDIR/dune-grid-glue/dune/grid-glue/adapter/gridglue.cc'
      '[ -e $BASEDIR/dune-grid-glue ] && sed -i 's|<< patch0entities.size() << " and " << patch1entities.size() << std::endl;|//<< patch0entities.size() << " and " << patch1entities.size() << std::endl;|' $BASEDIR/dune-grid-glue/dune/grid-glue/adapter/gridglue.cc'
      '[ -e $BASEDIR/dune-grid-glue ] && sed -i 's|std::cout << ">>>> rank " << myrank << " types: "|//std::cout << ">>>> rank " << myrank << " types: "|' $BASEDIR/dune-grid-glue/dune/grid-glue/adapter/gridglue.cc'
      '[ -e $BASEDIR/dune-grid-glue ] && sed -i 's|<< patch0types.size() << " and " << patch1types.size() << std::endl;|//<< patch0types.size() << " and " << patch1types.size() << std::endl;|' $BASEDIR/dune-grid-glue/dune/grid-glue/adapter/gridglue.cc'
      '[ -e $BASEDIR/dune-grid-glue ] && sed -i 's|std::cout << myrank|//std::cout << myrank|g' $BASEDIR/dune-grid-glue/dune/grid-glue/adapter/gridglue.cc'
      '[ -e $BASEDIR/dune-grid-glue ] && sed -i 's|<< " GridGlue::mergePatches : rank " << patch0rank << " / " << patch1rank << std::endl;|//<< " GridGlue::mergePatches : rank " << patch0rank << " / " << patch1rank << std::endl;|' $BASEDIR/dune-grid-glue/dune/grid-glue/adapter/gridglue.cc'
      '[ -e $BASEDIR/dune-grid-glue ] && sed -i 's|<< " GridGlue::mergePatches : "|//<< " GridGlue::mergePatches : "|' $BASEDIR/dune-grid-glue/dune/grid-glue/adapter/gridglue.cc'
      '[ -e $BASEDIR/dune-grid-glue ] && sed -i 's|<< "The number of remote intersections is " << intersections_.size()-1 << std::endl;|//<< "The number of remote intersections is " << intersections_.size()-1 << std::endl;|' $BASEDIR/dune-grid-glue/dune/grid-glue/adapter/gridglue.cc'
      '[ -e $BASEDIR/dune-grid-glue ] && sed -i 's|std::cout<<"ContactMerge building grid!\\n";|//std::cout<<"ContactMerge building grid!\\n";|' $BASEDIR/dune-grid-glue/dune/grid-glue/merging/contactmerge.hh'
      '[ -e $BASEDIR/dune-grid-glue ] && sed -i 's|std::cout << "StandardMerge building merged grid..." << std::endl;|//std::cout << "StandardMerge building merged grid..." << std::endl;|' $BASEDIR/dune-grid-glue/dune/grid-glue/merging/standardmerge.hh'
      '[ -e $BASEDIR/dune-grid-glue ] && sed -i 's|std::cout << "setup took " << watch.elapsed() << " seconds." << std::endl;|//std::cout << "setup took " << watch.elapsed() << " seconds." << std::endl;|' $BASEDIR/dune-grid-glue/dune/grid-glue/merging/standardmerge.hh'
      '[ -e $BASEDIR/dune-grid-glue ] && sed -i 's|std::cout << "intersection construction took " << watch.elapsed() << " seconds." << std::endl;|//std::cout << "intersection construction took " << watch.elapsed() << " seconds." << std::endl;|' $BASEDIR/dune-grid-glue/dune/grid-glue/merging/standardmerge.hh'
      '[ -e $BASEDIR/dune-grid-glue ] && sed -i 's|std::cout << "This is Codim1Extractor on a <" << dim|//std::cout << "This is Codim1Extractor on a <" << dim|' $BASEDIR/dune-grid-glue/dune/grid-glue/extractors/codim1extractor.hh'
      '[ -e $BASEDIR/dune-grid-glue ] && sed -i 's|<< "," << dimworld << "> grid!"|//<< "," << dimworld << "> grid!"|' $BASEDIR/dune-grid-glue/dune/grid-glue/extractors/codim1extractor.hh'
      '[ -e $BASEDIR/dune-grid-glue ] && sed -i 's|<< std::endl;|//<< std::endl;|' $BASEDIR/dune-grid-glue/dune/grid-glue/extractors/codim1extractor.hh'
      '[ -e $BASEDIR/dune-grid-glue ] && sed -i 's|std::cout << "added " << simplex_index << " subfaces\\n"|//std::cout << "added " << simplex_index << " subfaces\\n"|' $BASEDIR/dune-grid-glue/dune/grid-glue/extractors/codim1extractor.hh'

<<<<<<< HEAD
[qhull]
src=https://github.com/qhull/qhull/archive/refs/tags/2020.2.tar.gz
build='test -d cmbuild || mkdir cmbuild'
      'rm -rf cmbuild/*'
      'cd cmbuild && cmake .. -Wno-dev -DCMAKE_INSTALL_PREFIX=$INSTALL_PREFIX -DCMAKE_POSITION_INDEPENDENT_CODE=ON -DCMAKE_CXX_COMPILER=$CXX -DCMAKE_BUILD_TYPE=RELEASE'
      'cd cmbuild && make -j8'
      'cd cmbuild && make install'
      'mkdir -p ${INSTALL_PREFIX}/lib'
      'cd cmbuild && cp libqhullcpp.a ${INSTALL_PREFIX}/lib/'
      'cd cmbuild && cp libqhullstatic.a ${INSTALL_PREFIX}/lib/'
      'cd cmbuild && cp libqhullstatic_r.a ${INSTALL_PREFIX}/lib/'

[clp]
only_build=true
build='wget https://raw.githubusercontent.com/coin-or/coinbrew/master/coinbrew'
      'chmod +x coinbrew'
      './coinbrew fetch --main-proj=Clp --latest-release'
      './coinbrew build Clp --tests none --static --parallel-jobs 8 --prefix=$INSTALL_PREFIX ADD_FFLAGS=-fallow-argument-mismatch'

=======
>>>>>>> 581a5014
[boost]
src=https://boostorg.jfrog.io/artifactory/main/release/1.77.0/source/boost_1_77_0.tar.gz
build='./bootstrap.sh --with-python=python3 --prefix=$INSTALL_PREFIX --with-libraries=atomic,chrono,date_time,filesystem,python,system,thread,timer'
      './b2 -j8 cxxstd=17 cxxflags=-fPIC install'<|MERGE_RESOLUTION|>--- conflicted
+++ resolved
@@ -56,28 +56,6 @@
       '[ -e $BASEDIR/dune-grid-glue ] && sed -i 's|<< std::endl;|//<< std::endl;|' $BASEDIR/dune-grid-glue/dune/grid-glue/extractors/codim1extractor.hh'
       '[ -e $BASEDIR/dune-grid-glue ] && sed -i 's|std::cout << "added " << simplex_index << " subfaces\\n"|//std::cout << "added " << simplex_index << " subfaces\\n"|' $BASEDIR/dune-grid-glue/dune/grid-glue/extractors/codim1extractor.hh'
 
-<<<<<<< HEAD
-[qhull]
-src=https://github.com/qhull/qhull/archive/refs/tags/2020.2.tar.gz
-build='test -d cmbuild || mkdir cmbuild'
-      'rm -rf cmbuild/*'
-      'cd cmbuild && cmake .. -Wno-dev -DCMAKE_INSTALL_PREFIX=$INSTALL_PREFIX -DCMAKE_POSITION_INDEPENDENT_CODE=ON -DCMAKE_CXX_COMPILER=$CXX -DCMAKE_BUILD_TYPE=RELEASE'
-      'cd cmbuild && make -j8'
-      'cd cmbuild && make install'
-      'mkdir -p ${INSTALL_PREFIX}/lib'
-      'cd cmbuild && cp libqhullcpp.a ${INSTALL_PREFIX}/lib/'
-      'cd cmbuild && cp libqhullstatic.a ${INSTALL_PREFIX}/lib/'
-      'cd cmbuild && cp libqhullstatic_r.a ${INSTALL_PREFIX}/lib/'
-
-[clp]
-only_build=true
-build='wget https://raw.githubusercontent.com/coin-or/coinbrew/master/coinbrew'
-      'chmod +x coinbrew'
-      './coinbrew fetch --main-proj=Clp --latest-release'
-      './coinbrew build Clp --tests none --static --parallel-jobs 8 --prefix=$INSTALL_PREFIX ADD_FFLAGS=-fallow-argument-mismatch'
-
-=======
->>>>>>> 581a5014
 [boost]
 src=https://boostorg.jfrog.io/artifactory/main/release/1.77.0/source/boost_1_77_0.tar.gz
 build='./bootstrap.sh --with-python=python3 --prefix=$INSTALL_PREFIX --with-libraries=atomic,chrono,date_time,filesystem,python,system,thread,timer'
